--- conflicted
+++ resolved
@@ -14,12 +14,7 @@
 phf = { version = "0.11.1", features = ["macros"] }
 serde = { version = "1.0.152", features = ["derive"] }
 serde_json = "1.0.91"
-<<<<<<< HEAD
-swc_common = "0.29.27"
-swc_core = { version = "0.56.1", features = [
-=======
 swc_core = { version = "0.58.3", features = [
->>>>>>> ff287378
     "ecma_plugin_transform",
     "ecma_utils",
     "ecma_visit",
